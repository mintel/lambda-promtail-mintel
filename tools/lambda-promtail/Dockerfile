<<<<<<< HEAD
FROM golang:1.18-alpine3.15 AS build-image
=======
FROM golang:1.22.2-alpine AS build-image
>>>>>>> 935aee77

COPY tools/lambda-promtail /src/lambda-promtail
WORKDIR /src/lambda-promtail

RUN go version

RUN apk update && apk upgrade && \
    apk add --no-cache bash git
RUN go version

RUN ls -al
RUN go mod download
<<<<<<< HEAD
RUN go build -o ./main -tags lambda.norpc -ldflags="-s -w" lambda-promtail/*.go


FROM alpine:3.15

WORKDIR /app

COPY --from=build-image /src/lambda-promtail/main ./

ENTRYPOINT ["/app/main"]
=======
RUN go build -o /main -tags lambda.norpc -ldflags="-s -w" lambda-promtail/*.go
# copy artifacts to a clean image
FROM public.ecr.aws/lambda/provided:al2
COPY --from=build-image /main /main
ENTRYPOINT [ "/main" ]       
>>>>>>> 935aee77
<|MERGE_RESOLUTION|>--- conflicted
+++ resolved
@@ -1,8 +1,4 @@
-<<<<<<< HEAD
-FROM golang:1.18-alpine3.15 AS build-image
-=======
 FROM golang:1.22.2-alpine AS build-image
->>>>>>> 935aee77
 
 COPY tools/lambda-promtail /src/lambda-promtail
 WORKDIR /src/lambda-promtail
@@ -15,21 +11,8 @@
 
 RUN ls -al
 RUN go mod download
-<<<<<<< HEAD
-RUN go build -o ./main -tags lambda.norpc -ldflags="-s -w" lambda-promtail/*.go
-
-
-FROM alpine:3.15
-
-WORKDIR /app
-
-COPY --from=build-image /src/lambda-promtail/main ./
-
-ENTRYPOINT ["/app/main"]
-=======
 RUN go build -o /main -tags lambda.norpc -ldflags="-s -w" lambda-promtail/*.go
 # copy artifacts to a clean image
 FROM public.ecr.aws/lambda/provided:al2
 COPY --from=build-image /main /main
-ENTRYPOINT [ "/main" ]       
->>>>>>> 935aee77
+ENTRYPOINT [ "/main" ]       