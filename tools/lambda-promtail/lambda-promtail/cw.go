package main

import (
	"context"
	"fmt"
	"math/rand"
	"time"

	"github.com/aws/aws-lambda-go/events"
	"github.com/prometheus/common/model"

	"github.com/grafana/loki/pkg/logproto"
)

// CloudWatchSamplingConfig represents some pattern of CloudWatch logs that
// should be dropped probabilistically.
type CloudWatchSamplingConfig struct {
	AccountIDs CommaSeparatedStringSet `json:"account"` // List of AWS account IDs to match on e.g. "123456789012,2345678901234".

	// A regexp that will be matched against the name of the log group.
	LogGroup *RegexpString `json:"log_group"`

	// A regexp that will be matched against the name of the log stream.
	LogStream *RegexpString `json:"log_stream"`

	// A regexp that will be matched against each log line.
	LogLine *RegexpString `json:"log"`

	// A probability between 0 and 1.
	// If a log line matches the filters above, keep that log line with this probability.
	KeepRate float64 `json:"keep"`
}

// MatchStream returns true if a CloudWatch logs events matches this sampling filter.
func (conf *CloudWatchSamplingConfig) MatchStream(accountID, logGroup, logStream string) bool {
	if len(conf.AccountIDs) > 0 {
		if !conf.AccountIDs.Contains(accountID) {
			return false
		}
	}
	if !conf.LogGroup.IsZero() {
		if !conf.LogGroup.MatchString(logGroup) {
			return false
		}
	}
	if !conf.LogStream.IsZero() {
		if !conf.LogStream.MatchString(logStream) {
			return false
		}
	}
	return true
}

// MatchLine returns true if an individual CloudWatch log line matches the LogLine regexp.
func (conf *CloudWatchSamplingConfig) MatchLine(logLine string) bool {
	if !conf.LogLine.IsZero() {
		if !conf.LogLine.MatchString(logLine) {
			return false
		}
	}
	return true
}

// Keep randomly returns true or false at a rate depending on conf.KeepRate.
// A KeepRate of 0.1 will return true on 10% of calls to Keep.
func (conf *CloudWatchSamplingConfig) Keep() bool {
	if conf.KeepRate == 0 {
		return false
	}
	if conf.KeepRate == 1 {
		return true
	}
	return rand.Float64() <= conf.KeepRate
}

func parseCWEvent(ctx context.Context, b *batch, ev *events.CloudwatchLogsEvent) error {
	data, err := ev.AWSLogs.Parse()
	if err != nil {
		return err
	}

	labels := model.LabelSet{
		model.LabelName("__aws_log_type"):             model.LabelValue("cloudwatch"),
		model.LabelName("__aws_cloudwatch_log_group"): model.LabelValue(data.LogGroup),
		model.LabelName("__aws_cloudwatch_owner"):     model.LabelValue(data.Owner),
	}

	if keepStream {
		labels[model.LabelName("__aws_cloudwatch_log_stream")] = model.LabelValue(data.LogStream)
	}

<<<<<<< HEAD
	var matchingSampleConfs []*CloudWatchSamplingConfig
	for _, c := range cloudWatchSampleFilters {
		if c.MatchStream(data.Owner, data.LogGroup, data.LogStream) {
			matchingSampleConfs = append(matchingSampleConfs, c)
		}
	}

	labels = applyExtraLabels(labels)
=======
	labels = applyLabels(labels)
>>>>>>> 935aee77

outer:
	for _, event := range data.LogEvents {
		for _, c := range matchingSampleConfs {
			if c.MatchLine(event.Message) {
				if !c.Keep() {
					continue outer
				}
				break
			}
		}

		timestamp := time.UnixMilli(event.Timestamp)

		if err := b.add(ctx, entry{labels, logproto.Entry{
			Line:      event.Message,
			Timestamp: timestamp,
		}}); err != nil {
			return err
		}
	}

	return nil
}

<<<<<<< HEAD
func processCWEvent(ctx context.Context, ev *events.CloudwatchLogsEvent) error {

	fmt.Println("processing new CWEvent")

	batch, _ := newBatch(ctx)

	err := parseCWEvent(ctx, batch, ev)
=======
func processCWEvent(ctx context.Context, ev *events.CloudwatchLogsEvent, pClient Client) error {
	batch, err := newBatch(ctx, pClient)
>>>>>>> 935aee77
	if err != nil {
		return err
	}

	err = parseCWEvent(ctx, batch, ev)
	if err != nil {
		return fmt.Errorf("error parsing log event: %s", err)
	}

	err = pClient.sendToPromtail(ctx, batch)
	if err != nil {
		return err
	}

	return nil
}<|MERGE_RESOLUTION|>--- conflicted
+++ resolved
@@ -89,7 +89,6 @@
 		labels[model.LabelName("__aws_cloudwatch_log_stream")] = model.LabelValue(data.LogStream)
 	}
 
-<<<<<<< HEAD
 	var matchingSampleConfs []*CloudWatchSamplingConfig
 	for _, c := range cloudWatchSampleFilters {
 		if c.MatchStream(data.Owner, data.LogGroup, data.LogStream) {
@@ -97,10 +96,7 @@
 		}
 	}
 
-	labels = applyExtraLabels(labels)
-=======
 	labels = applyLabels(labels)
->>>>>>> 935aee77
 
 outer:
 	for _, event := range data.LogEvents {
@@ -126,18 +122,8 @@
 	return nil
 }
 
-<<<<<<< HEAD
-func processCWEvent(ctx context.Context, ev *events.CloudwatchLogsEvent) error {
-
-	fmt.Println("processing new CWEvent")
-
-	batch, _ := newBatch(ctx)
-
-	err := parseCWEvent(ctx, batch, ev)
-=======
 func processCWEvent(ctx context.Context, ev *events.CloudwatchLogsEvent, pClient Client) error {
 	batch, err := newBatch(ctx, pClient)
->>>>>>> 935aee77
 	if err != nil {
 		return err
 	}
