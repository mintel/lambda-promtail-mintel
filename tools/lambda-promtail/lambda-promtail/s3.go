package main

import (
	"bufio"
	"compress/gzip"
	"context"
	"encoding/json"
	"fmt"
	"io"
<<<<<<< HEAD
	"math/rand"
	"net/netip"
	"net/url"
=======
	"math"
>>>>>>> 935aee77
	"regexp"
	"strconv"
	"time"

	"github.com/aws/aws-lambda-go/events"
<<<<<<< HEAD
	"github.com/grafana/loki/pkg/logproto"
	ttlcache "github.com/jellydator/ttlcache/v3"
=======
	"github.com/go-kit/log"
	"github.com/go-kit/log/level"
>>>>>>> 935aee77
	"github.com/prometheus/common/model"

	"github.com/grafana/loki/pkg/logproto"

	"github.com/aws/aws-sdk-go-v2/aws"
	"github.com/aws/aws-sdk-go-v2/aws/arn"
	"github.com/aws/aws-sdk-go-v2/service/elasticloadbalancingv2"
	"github.com/aws/aws-sdk-go-v2/service/s3"
)

type parserConfig struct {
	// value to use for __aws_log_type label
	logTypeLabel string
	// regex matching filename and and exporting labels from it
	filenameRegex *regexp.Regexp
	// regex that extracts the timestamp from the log sample
	timestampRegex *regexp.Regexp
	// time format to use to convert the timestamp to time.Time
	timestampFormat string
	// if the timestamp is a string that can be parsed or a Unix timestamp
	timestampType string
	// how many lines or jsonToken to skip at the beginning of the file
	skipHeaderCount int
	// key of the metadata label to use as a value for the__aws_<logType>_owner label
	ownerLabelKey string
}

const (
	FLOW_LOG_TYPE              string = "vpcflowlogs"
	LB_LOG_TYPE                string = "elasticloadbalancing"
	CLOUDTRAIL_LOG_TYPE        string = "CloudTrail"
	CLOUDTRAIL_DIGEST_LOG_TYPE string = "CloudTrail-Digest"
	CLOUDFRONT_LOG_TYPE        string = "cloudfront"
	LB_NLB_TYPE                string = "net"
	LB_ALB_TYPE                string = "app"
	WAF_LOG_TYPE               string = "WAFLogs"
)

var (
	// AWS Application Load Balancers
	// source:  https://docs.aws.amazon.com/elasticloadbalancing/latest/application/load-balancer-access-logs.html#access-log-file-format
	// format:  bucket[/prefix]/AWSLogs/aws-account-id/elasticloadbalancing/region/yyyy/mm/dd/aws-account-id_elasticloadbalancing_region_app.load-balancer-id_end-time_ip-address_random-string.log.gz
	// example: my-bucket/AWSLogs/123456789012/elasticloadbalancing/us-east-1/2022/01/24/123456789012_elasticloadbalancing_us-east-1_app.my-loadbalancer.b13ea9d19f16d015_20220124T0000Z_0.0.0.0_2et2e1mx.log.gz
<<<<<<< HEAD
	filenameRegex = regexp.MustCompile(`AWSLogs\/(?P<account_id>\d+)\/elasticloadbalancing\/(?P<region>[\w-]+)\/(?P<year>\d+)\/(?P<month>\d+)\/(?P<day>\d+)\/\d+\_elasticloadbalancing\_\w+-\w+-\d_(?:(?:app|nlb)\.*?)?(?P<lb>[a-zA-Z\-\d]+)`)

	// regex that extracts the timestamp (RFC3339) from message log
	timestampRegex = regexp.MustCompile(`\w+ (?P<timestamp>\d+-\d+-\d+T\d+:\d+:\d+\.\d+Z)`)

	// regex that matches the format of a single line of an AWS Load Balancer log
	// https://docs.aws.amazon.com/elasticloadbalancing/latest/application/load-balancer-access-logs.html
	// https://docs.aws.amazon.com/athena/latest/ug/application-load-balancer-logs.html
	loadBalancerLogLineRegex = regexp.MustCompile(`(?P<type>[^ ]*) (?P<time>[^ ]*) (?P<elb>[^ ]*) (?P<client_ip>[^ ]*):(?P<client_port>[0-9]*) (?P<target_ip>[^ ]*)[:-](?P<target_port>[0-9]*) (?P<request_processing_time>[-.0-9]*) (?P<target_processing_time>[-.0-9]*) (?P<response_processing_time>[-.0-9]*) (?P<elb_status_code>|[-0-9]*) (?P<target_status_code>-|[-0-9]*) (?P<received_bytes>[-0-9]*) (?P<sent_bytes>[-0-9]*) \"(?P<request_verb>[^ ]*) (?P<request_url>.*) (?P<request_proto>- |[^ ]*)\" \"(?P<user_agent>[^\"]*)\" (?P<ssl_cipher>[A-Z0-9-_]+) (?P<ssl_protocol>[A-Za-z0-9.-]*) (?P<target_group_arn>[^ ]*) \"(?P<trace_id>[^\"]*)\" \"(?P<domain_name>[^\"]*)\" \"(?P<chosen_cert_arn>[^\"]*)\" (?P<matched_rule_priority>[-.0-9]*) (?P<request_creation_time>[^ ]*) \"(?P<actions_executed>[^\"]*)\" \"(?P<redirect_url>[^\"]*)\" \"(?P<lambda_error_reason>[^ ]*)\" \"(?P<target_port_list>[^\s]+?)\" \"(?P<target_status_code_list>[^\s]+)\" \"(?P<classification>[^ ]*)\" \"(?P<classification_reason>[^ ]*)\"`)

	// the indexes of the fields in the log that we want to create labels for
	clientIPIndex          = loadBalancerLogLineRegex.SubexpIndex("client_ip")
	elbIndex               = loadBalancerLogLineRegex.SubexpIndex("elb")
	elbStatusCodeIndex     = loadBalancerLogLineRegex.SubexpIndex("elb_status_code")
	lambdaErrorReasonIndex = loadBalancerLogLineRegex.SubexpIndex("lambda_error_reason")
	requestURLIndex        = loadBalancerLogLineRegex.SubexpIndex("request_url")
	requestVerbIndex       = loadBalancerLogLineRegex.SubexpIndex("request_verb")
	targetGroupARNIndex    = loadBalancerLogLineRegex.SubexpIndex("target_group_arn")
	targetStatusCodeIndex  = loadBalancerLogLineRegex.SubexpIndex("target_status_code")
	typeIndex              = loadBalancerLogLineRegex.SubexpIndex("type")
)

// S3SamplingConfig represents some pattern of S3 access logs that
// should be dropped probabilistically.
type S3SamplingConfig struct {
	AccountIDs CommaSeparatedStringSet `json:"account"` // List of AWS account IDs to match on e.g. "123456789012,2345678901234".

	// List of load balancer connection types.
	// Valid values are `http`, `https`, `h2`, `grpcs`, `ws`, `wss`.
	// See: https://docs.aws.amazon.com/elasticloadbalancing/latest/application/load-balancer-access-logs.html#access-log-entry-syntax
	Types CommaSeparatedStringSet `json:"type"`

	ClientIPAddresses CommaSeparatedCIDRSet      `json:"ip"`     // List of client IP CIDR blocks to match on e.g. "1.2.3.4/0,5.6.7.8/16".
	Methods           CommaSeparatedStringSet    `json:"method"` // List of HTTP methods to match on e.g. "GET,PUT".
	StatusCodes       CommaSeparatedStringSet    `json:"status"` // List of response status codes to match on e.g. "200,401".
	Hosts             *CommaSeparatedHostnameSet `json:"host"`   // List of hostnames matched against the hostname of the request. Can include wildcards e.g. `*.example.org`.

	// A regexp that will be matched against the path of the request.
	Path *RegexpString `json:"path"`

	// A probability between 0 and 1.
	// If a log line matches the filters above, keep that log line with this probability.
	KeepRate float64 `json:"keep"`
}

// Match returns true if a log line matches this sampling filter.
func (conf *S3SamplingConfig) Match(accountID string, logLineMatch []string) bool {
	if len(conf.AccountIDs) > 0 {
		if !conf.AccountIDs.Contains(accountID) {
			return false
		}
	}
	if len(conf.Types) > 0 {
		t := logLineMatch[typeIndex]
		if !conf.Types.Contains(t) {
			return false
		}
	}
	if len(conf.Methods) > 0 {
		m := logLineMatch[requestVerbIndex]
		if !conf.Methods.Contains(m) {
			return false
		}
	}
	if len(conf.StatusCodes) > 0 {
		c := logLineMatch[elbStatusCodeIndex]
		if !conf.StatusCodes.Contains(c) {
			return false
		}
	}
	if len(conf.ClientIPAddresses) > 0 {
		ip, err := netip.ParseAddr(logLineMatch[clientIPIndex])
=======
	// AWS Network Load Balancers
	// source:  https://docs.aws.amazon.com/elasticloadbalancing/latest/network/load-balancer-access-logs.html#access-log-file-format
	// format:  bucket[/prefix]/AWSLogs/aws-account-id/elasticloadbalancing/region/yyyy/mm/dd/aws-account-id_elasticloadbalancing_region_net.load-balancer-id_end-time_random-string.log.gz
	// example: my-bucket/prefix/AWSLogs/123456789012/elasticloadbalancing/us-east-2/2016/05/01/123456789012_elasticloadbalancing_us-east-2_net.my-loadbalancer.1234567890abcdef_201605010000Z_2soosksi.log.gz
	// VPC Flow Logs
	// source: https://docs.aws.amazon.com/vpc/latest/userguide/flow-logs-s3.html#flow-logs-s3-path
	// format: bucket-and-optional-prefix/AWSLogs/account_id/vpcflowlogs/region/year/month/day/aws_account_id_vpcflowlogs_region_flow_log_id_YYYYMMDDTHHmmZ_hash.log.gz
	// example: 123456789012_vpcflowlogs_us-east-1_fl-1234abcd_20180620T1620Z_fe123456.log.gz
	// CloudTrail
	// source: https://docs.aws.amazon.com/awscloudtrail/latest/userguide/cloudtrail-log-file-examples.html#cloudtrail-log-filename-format
	// example: 111122223333_CloudTrail_us-east-2_20150801T0210Z_Mu0KsOhtH1ar15ZZ.json.gz
	// CloudFront
	// source https://docs.aws.amazon.com/AmazonCloudFront/latest/DeveloperGuide/AccessLogs.html#AccessLogsFileNaming
	// example: example-prefix/EMLARXS9EXAMPLE.2019-11-14-20.RT4KCN4SGK9.gz
	// AWS WAF logs
	// source: https://docs.aws.amazon.com/waf/latest/developerguide/logging-s3.html
	// format: aws-waf-logs-suffix[/prefix]/AWSLogs/aws-account-id/WAFLogs/region/webacl-name/year/month/day/hour/minute/aws-account-id_waflogs_region_webacl-name_timestamp_hash.log.gz
	// example: aws-waf-logs-test/AWSLogs/11111111111/WAFLogs/us-east-1/TEST-WEBACL/2021/10/28/19/50/11111111111_waflogs_us-east-1_TEST-WEBACL_20211028T1950Z_e0ca43b5.log.gz
	defaultFilenameRegex     = regexp.MustCompile(`AWSLogs\/(?P<account_id>\d+)\/(?P<type>[a-zA-Z0-9_\-]+)\/(?P<region>[\w-]+)\/(?P<year>\d+)\/(?P<month>\d+)\/(?P<day>\d+)\/\d+\_(?:elasticloadbalancing|vpcflowlogs)_(?:\w+-\w+-(?:\w+-)?\d)_(?:(?P<lb_type>app|net)\.*?)?(?P<src>[a-zA-Z0-9\-]+)`)
	defaultTimestampRegex    = regexp.MustCompile(`(?P<timestamp>\d+-\d+-\d+T\d+:\d+:\d+(?:\.\d+Z)?)`)
	cloudtrailFilenameRegex  = regexp.MustCompile(`AWSLogs\/(?P<organization_id>o-[a-z0-9]{10,32})?\/?(?P<account_id>\d+)\/(?P<type>[a-zA-Z0-9_\-]+)\/(?P<region>[\w-]+)\/(?P<year>\d+)\/(?P<month>\d+)\/(?P<day>\d+)\/\d+\_(?:CloudTrail|CloudTrail-Digest)_(?:\w+-\w+-(?:\w+-)?\d)_(?:(?:app|nlb|net)\.*?)?.+_(?P<src>[a-zA-Z0-9\-]+)`)
	cloudfrontFilenameRegex  = regexp.MustCompile(`(?P<prefix>.*)\/(?P<src>[A-Z0-9]+)\.(?P<year>\d+)-(?P<month>\d+)-(?P<day>\d+)-(.+)`)
	cloudfrontTimestampRegex = regexp.MustCompile(`(?P<timestamp>\d+-\d+-\d+\s\d+:\d+:\d+)`)
	wafFilenameRegex         = regexp.MustCompile(`AWSLogs\/(?P<account_id>\d+)\/(?P<type>WAFLogs)\/(?P<region>[\w-]+)\/(?P<src>[\w-]+)\/(?P<year>\d+)\/(?P<month>\d+)\/(?P<day>\d+)\/(?P<hour>\d+)\/(?P<minute>\d+)\/\d+\_waflogs\_[\w-]+_[\w-]+_\d+T\d+Z_\w+`)
	wafTimestampRegex        = regexp.MustCompile(`"timestamp":\s*(?P<timestamp>\d+),`)
	parsers                  = map[string]parserConfig{
		FLOW_LOG_TYPE: {
			logTypeLabel:    "s3_vpc_flow",
			filenameRegex:   defaultFilenameRegex,
			ownerLabelKey:   "account_id",
			timestampRegex:  defaultTimestampRegex,
			timestampFormat: time.RFC3339,
			timestampType:   "string",
			skipHeaderCount: 1,
		},
		LB_LOG_TYPE: {
			logTypeLabel:    "s3_lb",
			filenameRegex:   defaultFilenameRegex,
			ownerLabelKey:   "account_id",
			timestampFormat: time.RFC3339,
			timestampRegex:  defaultTimestampRegex,
			timestampType:   "string",
		},
		CLOUDTRAIL_LOG_TYPE: {
			logTypeLabel:    "s3_cloudtrail",
			ownerLabelKey:   "account_id",
			skipHeaderCount: 3,
			filenameRegex:   cloudtrailFilenameRegex,
		},
		CLOUDFRONT_LOG_TYPE: {
			logTypeLabel:    "s3_cloudfront",
			filenameRegex:   cloudfrontFilenameRegex,
			ownerLabelKey:   "prefix",
			timestampRegex:  cloudfrontTimestampRegex,
			timestampFormat: "2006-01-02\x0915:04:05",
			timestampType:   "string",
			skipHeaderCount: 2,
		},
		WAF_LOG_TYPE: {
			logTypeLabel:   "s3_waf",
			filenameRegex:  wafFilenameRegex,
			ownerLabelKey:  "account_id",
			timestampRegex: wafTimestampRegex,
			timestampType:  "unix",
		},
	}
)

func getS3Client(ctx context.Context, region string) (*s3.Client, error) {
	var s3Client *s3.Client

	if c, ok := s3Clients[region]; ok {
		s3Client = c
	} else {
		cfg, err := config.LoadDefaultConfig(ctx, config.WithRegion(region))
>>>>>>> 935aee77
		if err != nil {
			fmt.Println("warn: log IP cannot be parsed:", err)
			return false
		}
		if !conf.ClientIPAddresses.Match(ip) {
			return false
		}
<<<<<<< HEAD
	}
	u, err := url.Parse(logLineMatch[requestURLIndex])
	if err != nil {
		fmt.Println("warn: log URL cannot be parsed:", err)
		return false
	}
	if !conf.Hosts.IsZero() {
		if !conf.Hosts.Match(u.Host) {
			return false
		}
	}
	if !conf.Path.IsZero() {
		if !conf.Path.MatchString(u.Path) {
			return false
		}
	}
	return true
}

// Keep randomly returns true or false at a rate depending on conf.KeepRate.
// A KeepRate of 0.1 will return true on 10% of calls to Keep.
func (conf *S3SamplingConfig) Keep() bool {
	if conf.KeepRate == 0 {
		return false
	}
	if conf.KeepRate == 1 {
		return true
	}
	return rand.Float64() <= conf.KeepRate
}

func getS3Object(ctx context.Context, labels map[string]string) (io.ReadCloser, error) {
	s3Client, err := getS3Client(ctx, labels["bucket_region"])
	if err != nil {
		return nil, err
=======
		s3Client = s3.NewFromConfig(cfg)
		s3Clients[region] = s3Client
>>>>>>> 935aee77
	}
	return s3Client, nil
}

func parseS3Log(ctx context.Context, b *batch, labels map[string]string, obj io.ReadCloser, log *log.Logger) error {
	parser, ok := parsers[labels["type"]]
	if !ok {
		if labels["type"] == CLOUDTRAIL_DIGEST_LOG_TYPE {
			return nil
		}
		return fmt.Errorf("could not find parser for type %s", labels["type"])
	}
	gzreader, err := gzip.NewReader(obj)
	if err != nil {
		return err
	}

	scanner := bufio.NewScanner(gzreader)

	accountId := labels["account_id"]
	ls := model.LabelSet{
<<<<<<< HEAD
		model.LabelName("__aws_log_type"): model.LabelValue("s3_lb"),
		model.LabelName("lb_name"):        model.LabelValue(labels["lb"]),
		model.LabelName("lb_account_id"):  model.LabelValue(accountId),
		model.LabelName("lb_aws_region"):  model.LabelValue(labels["region"]),
=======
		model.LabelName("__aws_log_type"):                                   model.LabelValue(parser.logTypeLabel),
		model.LabelName(fmt.Sprintf("__aws_%s", parser.logTypeLabel)):       model.LabelValue(labels["src"]),
		model.LabelName(fmt.Sprintf("__aws_%s_owner", parser.logTypeLabel)): model.LabelValue(labels[parser.ownerLabelKey]),
>>>>>>> 935aee77
	}

	ls = applyLabels(ls)

<<<<<<< HEAD
	var lbTagLabels model.LabelSet

=======
	// extract the timestamp of the nested event and sends the rest as raw json
	if labels["type"] == CLOUDTRAIL_LOG_TYPE {
		records := make(chan Record)
		jsonStream := NewJSONStream(records)
		go jsonStream.Start(gzreader, parser.skipHeaderCount)
		// Stream json file
		for record := range jsonStream.records {
			if record.Error != nil {
				return record.Error
			}
			trailEntry, err := parseCloudtrailRecord(record)
			if err != nil {
				return err
			}
			if err := b.add(ctx, entry{ls, trailEntry}); err != nil {
				return err
			}
		}
		return nil
	}

	var lineCount int
>>>>>>> 935aee77
	for scanner.Scan() {
		log_line := scanner.Text()
<<<<<<< HEAD
		timestampMatch := timestampRegex.FindStringSubmatch(log_line)
		logLineMatch := loadBalancerLogLineRegex.FindStringSubmatch(log_line)

		timestamp, err := time.Parse(time.RFC3339, timestampMatch[1])
		if err != nil {
			return err
		}

		if keepLog(accountId, logLineMatch) {
			logLineLabelSet := model.LabelSet{
				model.LabelName("lb_type"):                model.LabelValue(logLineMatch[typeIndex]),
				model.LabelName("lb_elb_status_code"):     model.LabelValue(logLineMatch[elbStatusCodeIndex]),
				model.LabelName("lb_target_status_code"):  model.LabelValue(logLineMatch[targetStatusCodeIndex]),
				model.LabelName("lb_lambda_error_reason"): model.LabelValue(logLineMatch[lambdaErrorReasonIndex]),
			}

			lbARN := ""
			if len(logLineMatch[elbIndex]) > 1 {
				lbARN = arn.ARN{
					Partition: "aws",
					Service:   "elasticloadbalancing",
					Region:    labels["region"],
					AccountID: accountId,
					Resource:  "loadbalancer/" + logLineMatch[elbIndex],
				}.String()
			}

			if lbTagLabels == nil {
				// We only need to do this one since all log lines in the same S3 object belong to the same load balancer.
				lbTagLabels, err = applyLBResourceTags(ctx, lbTagsConf, labels["region"], lbARN)
				if err != nil {
					return err
				}
			}
			logLineLabelSet = logLineLabelSet.Merge(lbTagLabels)

			tgTagLabels, err := applyLBResourceTags(ctx, tgTagsConf, labels["region"], logLineMatch[targetGroupARNIndex])
			if err != nil {
				return err
			}
			logLineLabelSet = logLineLabelSet.Merge(tgTagLabels)

			b.add(ctx, entry{ls.Merge(logLineLabelSet), logproto.Entry{
				Line:      log_line,
				Timestamp: timestamp,
			}})
		}
		i++
=======
		lineCount++
		if lineCount <= parser.skipHeaderCount {
			continue
		}
		if printLogLine {
			fmt.Println(log_line)
		}

		timestamp := time.Now()
		match := parser.timestampRegex.FindStringSubmatch(log_line)
		if len(match) > 0 {
			if labels["lb_type"] == LB_NLB_TYPE {
				// NLB logs don't have .SSSSSSZ suffix. RFC3339 requires a TZ specifier, use UTC
				match[1] += "Z"
			}

			switch parser.timestampType {
			case "string":
				timestamp, err = time.Parse(parser.timestampFormat, match[1])
				if err != nil {
					return err
				}
			case "unix":
				sec, nsec, err := getUnixSecNsec(match[1])
				if err != nil {
					return err
				}
				timestamp = time.Unix(sec, nsec).UTC()
			default:
				level.Warn(*log).Log("msg", fmt.Sprintf("timestamp type of %s parser unknown, using current time", labels["type"]))
			}
		}

		if err := b.add(ctx, entry{ls, logproto.Entry{
			Line:      log_line,
			Timestamp: timestamp,
		}}); err != nil {
			return err
		}
>>>>>>> 935aee77
	}

	return nil
}

func applyLBResourceTags(ctx context.Context, tagsToExtract map[string]string, awsRegion, ARN string) (model.LabelSet, error) {
	if len(tagsToExtract) == 0 || ARN == "" || ARN == "-" {
		return nil, nil
	}

	lbLabels := make(model.LabelSet, len(lbTagsConf))

	var tags map[string]string
	if cacheEntry := tagsCache.Get(ARN); cacheEntry != nil {
		tags = cacheEntry.Value()
	} else {
		lbClient, err := getLBClient(ctx, awsRegion)
		if err != nil {
			fmt.Println("error getting LB", err)
			return nil, err
		}

		resp, err := lbClient.DescribeTags(ctx, &elasticloadbalancingv2.DescribeTagsInput{
			ResourceArns: []string{ARN},
		})
		if err != nil {
			fmt.Println("error getting tags", err)
			return nil, err
		}

		tags = make(map[string]string)
		for _, tagDesc := range resp.TagDescriptions {
			for _, tag := range tagDesc.Tags {
				tags[aws.ToString(tag.Key)] = aws.ToString(tag.Value)
			}
		}

		tagsCache.Set(ARN, tags, ttlcache.DefaultTTL)
	}

	for tag, label := range tagsToExtract {
		if label == "" {
			label = tag
		}
		lbLabels[model.LabelName(label)] = model.LabelValue(tags[tag])
	}

	return lbLabels, nil
}

// Return true if record should be pushed to loki.
func keepLog(accountId string, logLineMatch []string) bool {
	for _, conf := range s3SampleFilters {
		if conf.Match(accountId, logLineMatch) {
			return conf.Keep()
		}
	}
	return true
}

func getObjLabels(record events.S3EventRecord) (map[string]string, error) {

	labels := make(map[string]string)

	labels["key"] = record.S3.Object.Key
	labels["bucket"] = record.S3.Bucket.Name
	labels["bucket_owner"] = record.S3.Bucket.OwnerIdentity.PrincipalID
	labels["bucket_region"] = record.AWSRegion
	for key, p := range parsers {
		if p.filenameRegex.MatchString(labels["key"]) {
			if labels["type"] == "" {
				labels["type"] = key
			}
			match := p.filenameRegex.FindStringSubmatch(labels["key"])
			for i, name := range p.filenameRegex.SubexpNames() {
				if i != 0 && name != "" && match[i] != "" {
					labels[name] = match[i]
				}
			}
		}
	}
	if labels["type"] == "" {
		return labels, fmt.Errorf("type of S3 event could not be determined for object %q", record.S3.Object.Key)
	}
	return labels, nil
}

<<<<<<< HEAD
func processS3Event(ctx context.Context, ev *events.S3Event) error {

	fmt.Println("processing new S3Event")

	batch, _ := newBatch(ctx)

=======
func processS3Event(ctx context.Context, ev *events.S3Event, pc Client, log *log.Logger) error {
	batch, err := newBatch(ctx, pc)
	if err != nil {
		return err
	}
>>>>>>> 935aee77
	for _, record := range ev.Records {
		labels, err := getObjLabels(record)
		if err != nil {
			return err
		}
		level.Info(*log).Log("msg", fmt.Sprintf("fetching s3 file: %s", labels["key"]))
		s3Client, err := getS3Client(ctx, labels["bucket_region"])
		if err != nil {
			return err
		}
		obj, err := s3Client.GetObject(ctx,
			&s3.GetObjectInput{
				Bucket:              aws.String(labels["bucket"]),
				Key:                 aws.String(labels["key"]),
				ExpectedBucketOwner: aws.String(labels["bucketOwner"]),
			})
		if err != nil {
			return fmt.Errorf("Failed to get object %s from bucket %s on account %s\n, %s", labels["key"], labels["bucket"], labels["bucketOwner"], err)
		}
		err = parseS3Log(ctx, batch, labels, obj.Body, log)
		if err != nil {
			return err
		}
	}

	err = pc.sendToPromtail(ctx, batch)
	if err != nil {
		return err
	}

	return nil
}

func processSNSEvent(ctx context.Context, evt *events.SNSEvent, handler func(ctx context.Context, ev map[string]interface{}) error) error {
	for _, record := range evt.Records {
		event, err := stringToRawEvent(record.SNS.Message)
		if err != nil {
			return err
		}
		err = handler(ctx, event)
		if err != nil {
			return err
		}
	}
	return nil
}

func processSQSEvent(ctx context.Context, evt *events.SQSEvent, handler func(ctx context.Context, ev map[string]interface{}) error) error {
	for _, record := range evt.Records {
		// retrieve nested
		event, err := stringToRawEvent(record.Body)
		if err != nil {
			return err
		}
		err = handler(ctx, event)
		if err != nil {
			return err
		}
	}
	return nil
}

func stringToRawEvent(body string) (map[string]interface{}, error) {
	result := make(map[string]interface{})
	err := json.Unmarshal([]byte(body), &result)
	if err != nil {
		return nil, err
	}
	return result, nil
}

// getUnixSecNsec returns the Unix time seconds and nanoseconds in the string s.
// It assumes that the first 10 digits of the parsed int is the Unix time in seconds and the rest is the nanoseconds part.
// This assumption will hold until 2286-11-20 17:46:40 UTC, so it's a safe assumption.
// It also makes use of the fact that the log10 of a number in base 10 is its number of digits - 1.
// It returns early if the fractional seconds is 0 because getting the log10 of 0 results in -Inf.
// For example, given a string 1234567890123:
//
//	iLog10 = 12  // the parsed int is 13 digits long
//	multiplier = 0.001  // to get the seconds part it must be divided by 1000
//	sec = 1234567890123 * 0.001 = 1234567890  // this is the seconds part of the Unix time
//	fractionalSec = 123  // the rest of the parsed int
//	fractionalSecLog10 = 2  // it is 3 digits long
//	multiplier = 1000000  // nano is 10^-9, so the nanoseconds part is 9 digits long
//	nsec = 123000000  // this is the nanoseconds part of the Unix time
func getUnixSecNsec(s string) (sec int64, nsec int64, err error) {
	const (
		UNIX_SEC_LOG10     = 9
		UNIX_NANOSEC_LOG10 = 8
	)

	i, err := strconv.ParseInt(s, 10, 64)
	if err != nil {
		return sec, nsec, err
	}

	iLog10 := int(math.Log10(float64(i)))
	multiplier := math.Pow10(UNIX_SEC_LOG10 - iLog10)
	sec = int64(float64(i) * multiplier)

	fractionalSec := float64(i % sec)
	if fractionalSec == 0 {
		return sec, 0, err
	}

	fractionalSecLog10 := int(math.Log10(fractionalSec))
	multiplier = math.Pow10(UNIX_NANOSEC_LOG10 - fractionalSecLog10)
	nsec = int64(fractionalSec * multiplier)

	return sec, nsec, err
}<|MERGE_RESOLUTION|>--- conflicted
+++ resolved
@@ -7,31 +7,25 @@
 	"encoding/json"
 	"fmt"
 	"io"
-<<<<<<< HEAD
+	"math"
 	"math/rand"
 	"net/netip"
 	"net/url"
-=======
-	"math"
->>>>>>> 935aee77
 	"regexp"
 	"strconv"
 	"time"
 
 	"github.com/aws/aws-lambda-go/events"
-<<<<<<< HEAD
-	"github.com/grafana/loki/pkg/logproto"
-	ttlcache "github.com/jellydator/ttlcache/v3"
-=======
+	"github.com/aws/aws-sdk-go-v2/aws/arn"
 	"github.com/go-kit/log"
 	"github.com/go-kit/log/level"
->>>>>>> 935aee77
+	ttlcache "github.com/jellydator/ttlcache/v3"
 	"github.com/prometheus/common/model"
 
 	"github.com/grafana/loki/pkg/logproto"
 
 	"github.com/aws/aws-sdk-go-v2/aws"
-	"github.com/aws/aws-sdk-go-v2/aws/arn"
+	"github.com/aws/aws-sdk-go-v2/config"
 	"github.com/aws/aws-sdk-go-v2/service/elasticloadbalancingv2"
 	"github.com/aws/aws-sdk-go-v2/service/s3"
 )
@@ -69,80 +63,6 @@
 	// source:  https://docs.aws.amazon.com/elasticloadbalancing/latest/application/load-balancer-access-logs.html#access-log-file-format
 	// format:  bucket[/prefix]/AWSLogs/aws-account-id/elasticloadbalancing/region/yyyy/mm/dd/aws-account-id_elasticloadbalancing_region_app.load-balancer-id_end-time_ip-address_random-string.log.gz
 	// example: my-bucket/AWSLogs/123456789012/elasticloadbalancing/us-east-1/2022/01/24/123456789012_elasticloadbalancing_us-east-1_app.my-loadbalancer.b13ea9d19f16d015_20220124T0000Z_0.0.0.0_2et2e1mx.log.gz
-<<<<<<< HEAD
-	filenameRegex = regexp.MustCompile(`AWSLogs\/(?P<account_id>\d+)\/elasticloadbalancing\/(?P<region>[\w-]+)\/(?P<year>\d+)\/(?P<month>\d+)\/(?P<day>\d+)\/\d+\_elasticloadbalancing\_\w+-\w+-\d_(?:(?:app|nlb)\.*?)?(?P<lb>[a-zA-Z\-\d]+)`)
-
-	// regex that extracts the timestamp (RFC3339) from message log
-	timestampRegex = regexp.MustCompile(`\w+ (?P<timestamp>\d+-\d+-\d+T\d+:\d+:\d+\.\d+Z)`)
-
-	// regex that matches the format of a single line of an AWS Load Balancer log
-	// https://docs.aws.amazon.com/elasticloadbalancing/latest/application/load-balancer-access-logs.html
-	// https://docs.aws.amazon.com/athena/latest/ug/application-load-balancer-logs.html
-	loadBalancerLogLineRegex = regexp.MustCompile(`(?P<type>[^ ]*) (?P<time>[^ ]*) (?P<elb>[^ ]*) (?P<client_ip>[^ ]*):(?P<client_port>[0-9]*) (?P<target_ip>[^ ]*)[:-](?P<target_port>[0-9]*) (?P<request_processing_time>[-.0-9]*) (?P<target_processing_time>[-.0-9]*) (?P<response_processing_time>[-.0-9]*) (?P<elb_status_code>|[-0-9]*) (?P<target_status_code>-|[-0-9]*) (?P<received_bytes>[-0-9]*) (?P<sent_bytes>[-0-9]*) \"(?P<request_verb>[^ ]*) (?P<request_url>.*) (?P<request_proto>- |[^ ]*)\" \"(?P<user_agent>[^\"]*)\" (?P<ssl_cipher>[A-Z0-9-_]+) (?P<ssl_protocol>[A-Za-z0-9.-]*) (?P<target_group_arn>[^ ]*) \"(?P<trace_id>[^\"]*)\" \"(?P<domain_name>[^\"]*)\" \"(?P<chosen_cert_arn>[^\"]*)\" (?P<matched_rule_priority>[-.0-9]*) (?P<request_creation_time>[^ ]*) \"(?P<actions_executed>[^\"]*)\" \"(?P<redirect_url>[^\"]*)\" \"(?P<lambda_error_reason>[^ ]*)\" \"(?P<target_port_list>[^\s]+?)\" \"(?P<target_status_code_list>[^\s]+)\" \"(?P<classification>[^ ]*)\" \"(?P<classification_reason>[^ ]*)\"`)
-
-	// the indexes of the fields in the log that we want to create labels for
-	clientIPIndex          = loadBalancerLogLineRegex.SubexpIndex("client_ip")
-	elbIndex               = loadBalancerLogLineRegex.SubexpIndex("elb")
-	elbStatusCodeIndex     = loadBalancerLogLineRegex.SubexpIndex("elb_status_code")
-	lambdaErrorReasonIndex = loadBalancerLogLineRegex.SubexpIndex("lambda_error_reason")
-	requestURLIndex        = loadBalancerLogLineRegex.SubexpIndex("request_url")
-	requestVerbIndex       = loadBalancerLogLineRegex.SubexpIndex("request_verb")
-	targetGroupARNIndex    = loadBalancerLogLineRegex.SubexpIndex("target_group_arn")
-	targetStatusCodeIndex  = loadBalancerLogLineRegex.SubexpIndex("target_status_code")
-	typeIndex              = loadBalancerLogLineRegex.SubexpIndex("type")
-)
-
-// S3SamplingConfig represents some pattern of S3 access logs that
-// should be dropped probabilistically.
-type S3SamplingConfig struct {
-	AccountIDs CommaSeparatedStringSet `json:"account"` // List of AWS account IDs to match on e.g. "123456789012,2345678901234".
-
-	// List of load balancer connection types.
-	// Valid values are `http`, `https`, `h2`, `grpcs`, `ws`, `wss`.
-	// See: https://docs.aws.amazon.com/elasticloadbalancing/latest/application/load-balancer-access-logs.html#access-log-entry-syntax
-	Types CommaSeparatedStringSet `json:"type"`
-
-	ClientIPAddresses CommaSeparatedCIDRSet      `json:"ip"`     // List of client IP CIDR blocks to match on e.g. "1.2.3.4/0,5.6.7.8/16".
-	Methods           CommaSeparatedStringSet    `json:"method"` // List of HTTP methods to match on e.g. "GET,PUT".
-	StatusCodes       CommaSeparatedStringSet    `json:"status"` // List of response status codes to match on e.g. "200,401".
-	Hosts             *CommaSeparatedHostnameSet `json:"host"`   // List of hostnames matched against the hostname of the request. Can include wildcards e.g. `*.example.org`.
-
-	// A regexp that will be matched against the path of the request.
-	Path *RegexpString `json:"path"`
-
-	// A probability between 0 and 1.
-	// If a log line matches the filters above, keep that log line with this probability.
-	KeepRate float64 `json:"keep"`
-}
-
-// Match returns true if a log line matches this sampling filter.
-func (conf *S3SamplingConfig) Match(accountID string, logLineMatch []string) bool {
-	if len(conf.AccountIDs) > 0 {
-		if !conf.AccountIDs.Contains(accountID) {
-			return false
-		}
-	}
-	if len(conf.Types) > 0 {
-		t := logLineMatch[typeIndex]
-		if !conf.Types.Contains(t) {
-			return false
-		}
-	}
-	if len(conf.Methods) > 0 {
-		m := logLineMatch[requestVerbIndex]
-		if !conf.Methods.Contains(m) {
-			return false
-		}
-	}
-	if len(conf.StatusCodes) > 0 {
-		c := logLineMatch[elbStatusCodeIndex]
-		if !conf.StatusCodes.Contains(c) {
-			return false
-		}
-	}
-	if len(conf.ClientIPAddresses) > 0 {
-		ip, err := netip.ParseAddr(logLineMatch[clientIPIndex])
-=======
 	// AWS Network Load Balancers
 	// source:  https://docs.aws.amazon.com/elasticloadbalancing/latest/network/load-balancer-access-logs.html#access-log-file-format
 	// format:  bucket[/prefix]/AWSLogs/aws-account-id/elasticloadbalancing/region/yyyy/mm/dd/aws-account-id_elasticloadbalancing_region_net.load-balancer-id_end-time_random-string.log.gz
@@ -209,16 +129,74 @@
 			timestampType:  "unix",
 		},
 	}
+
+	// regex that matches the format of a single line of an AWS Load Balancer log
+	// https://docs.aws.amazon.com/elasticloadbalancing/latest/application/load-balancer-access-logs.html
+	// https://docs.aws.amazon.com/athena/latest/ug/application-load-balancer-logs.html
+	loadBalancerLogLineRegex = regexp.MustCompile(`(?P<type>[^ ]*) (?P<time>[^ ]*) (?P<elb>[^ ]*) (?P<client_ip>[^ ]*):(?P<client_port>[0-9]*) (?P<target_ip>[^ ]*)[:-](?P<target_port>[0-9]*) (?P<request_processing_time>[-.0-9]*) (?P<target_processing_time>[-.0-9]*) (?P<response_processing_time>[-.0-9]*) (?P<elb_status_code>|[-0-9]*) (?P<target_status_code>-|[-0-9]*) (?P<received_bytes>[-0-9]*) (?P<sent_bytes>[-0-9]*) \"(?P<request_verb>[^ ]*) (?P<request_url>.*) (?P<request_proto>- |[^ ]*)\" \"(?P<user_agent>[^\"]*)\" (?P<ssl_cipher>[A-Z0-9-_]+) (?P<ssl_protocol>[A-Za-z0-9.-]*) (?P<target_group_arn>[^ ]*) \"(?P<trace_id>[^\"]*)\" \"(?P<domain_name>[^\"]*)\" \"(?P<chosen_cert_arn>[^\"]*)\" (?P<matched_rule_priority>[-.0-9]*) (?P<request_creation_time>[^ ]*) \"(?P<actions_executed>[^\"]*)\" \"(?P<redirect_url>[^\"]*)\" \"(?P<lambda_error_reason>[^ ]*)\" \"(?P<target_port_list>[^\s]+?)\" \"(?P<target_status_code_list>[^\s]+)\" \"(?P<classification>[^ ]*)\" \"(?P<classification_reason>[^ ]*)\"`)
+
+	// the indexes of the fields in the log that we want to create labels for
+	clientIPIndex          = loadBalancerLogLineRegex.SubexpIndex("client_ip")
+	elbIndex               = loadBalancerLogLineRegex.SubexpIndex("elb")
+	elbStatusCodeIndex     = loadBalancerLogLineRegex.SubexpIndex("elb_status_code")
+	lambdaErrorReasonIndex = loadBalancerLogLineRegex.SubexpIndex("lambda_error_reason")
+	requestURLIndex        = loadBalancerLogLineRegex.SubexpIndex("request_url")
+	requestVerbIndex       = loadBalancerLogLineRegex.SubexpIndex("request_verb")
+	targetGroupARNIndex    = loadBalancerLogLineRegex.SubexpIndex("target_group_arn")
+	targetStatusCodeIndex  = loadBalancerLogLineRegex.SubexpIndex("target_status_code")
+	typeIndex              = loadBalancerLogLineRegex.SubexpIndex("type")
 )
 
-func getS3Client(ctx context.Context, region string) (*s3.Client, error) {
-	var s3Client *s3.Client
-
-	if c, ok := s3Clients[region]; ok {
-		s3Client = c
-	} else {
-		cfg, err := config.LoadDefaultConfig(ctx, config.WithRegion(region))
->>>>>>> 935aee77
+// S3SamplingConfig represents some pattern of S3 access logs that
+// should be dropped probabilistically.
+type S3SamplingConfig struct {
+	AccountIDs CommaSeparatedStringSet `json:"account"` // List of AWS account IDs to match on e.g. "123456789012,2345678901234".
+
+	// List of load balancer connection types.
+	// Valid values are `http`, `https`, `h2`, `grpcs`, `ws`, `wss`.
+	// See: https://docs.aws.amazon.com/elasticloadbalancing/latest/application/load-balancer-access-logs.html#access-log-entry-syntax
+	Types CommaSeparatedStringSet `json:"type"`
+
+	ClientIPAddresses CommaSeparatedCIDRSet      `json:"ip"`     // List of client IP CIDR blocks to match on e.g. "1.2.3.4/0,5.6.7.8/16".
+	Methods           CommaSeparatedStringSet    `json:"method"` // List of HTTP methods to match on e.g. "GET,PUT".
+	StatusCodes       CommaSeparatedStringSet    `json:"status"` // List of response status codes to match on e.g. "200,401".
+	Hosts             *CommaSeparatedHostnameSet `json:"host"`   // List of hostnames matched against the hostname of the request. Can include wildcards e.g. `*.example.org`.
+
+	// A regexp that will be matched against the path of the request.
+	Path *RegexpString `json:"path"`
+
+	// A probability between 0 and 1.
+	// If a log line matches the filters above, keep that log line with this probability.
+	KeepRate float64 `json:"keep"`
+}
+
+// Match returns true if a log line matches this sampling filter.
+func (conf *S3SamplingConfig) Match(accountID string, logLineMatch []string) bool {
+	if len(conf.AccountIDs) > 0 {
+		if !conf.AccountIDs.Contains(accountID) {
+			return false
+		}
+	}
+	if len(conf.Types) > 0 {
+		t := logLineMatch[typeIndex]
+		if !conf.Types.Contains(t) {
+			return false
+		}
+	}
+	if len(conf.Methods) > 0 {
+		m := logLineMatch[requestVerbIndex]
+		if !conf.Methods.Contains(m) {
+			return false
+		}
+	}
+	if len(conf.StatusCodes) > 0 {
+		c := logLineMatch[elbStatusCodeIndex]
+		if !conf.StatusCodes.Contains(c) {
+			return false
+		}
+	}
+	if len(conf.ClientIPAddresses) > 0 {
+		ip, err := netip.ParseAddr(logLineMatch[clientIPIndex])
 		if err != nil {
 			fmt.Println("warn: log IP cannot be parsed:", err)
 			return false
@@ -226,7 +204,6 @@
 		if !conf.ClientIPAddresses.Match(ip) {
 			return false
 		}
-<<<<<<< HEAD
 	}
 	u, err := url.Parse(logLineMatch[requestURLIndex])
 	if err != nil {
@@ -258,16 +235,37 @@
 	return rand.Float64() <= conf.KeepRate
 }
 
-func getS3Object(ctx context.Context, labels map[string]string) (io.ReadCloser, error) {
-	s3Client, err := getS3Client(ctx, labels["bucket_region"])
-	if err != nil {
-		return nil, err
-=======
+func getS3Client(ctx context.Context, region string) (*s3.Client, error) {
+	var s3Client *s3.Client
+
+	if c, ok := s3Clients[region]; ok {
+		s3Client = c
+	} else {
+		cfg, err := config.LoadDefaultConfig(ctx, config.WithRegion(region))
+		if err != nil {
+			return nil, err
+		}
 		s3Client = s3.NewFromConfig(cfg)
 		s3Clients[region] = s3Client
->>>>>>> 935aee77
 	}
 	return s3Client, nil
+}
+
+// getS3Client returns an Elastic Load Balancing client for a given region.
+func getLBClient(ctx context.Context, region string) (*elasticloadbalancingv2.Client, error) {
+	var lbClient *elasticloadbalancingv2.Client
+
+	if c, ok := lbClients[region]; ok {
+		lbClient = c
+	} else {
+		cfg, err := config.LoadDefaultConfig(ctx, config.WithRegion(region))
+		if err != nil {
+			return nil, err
+		}
+		lbClient = elasticloadbalancingv2.NewFromConfig(cfg)
+		lbClients[region] = lbClient
+	}
+	return lbClient, nil
 }
 
 func parseS3Log(ctx context.Context, b *batch, labels map[string]string, obj io.ReadCloser, log *log.Logger) error {
@@ -285,26 +283,21 @@
 
 	scanner := bufio.NewScanner(gzreader)
 
-	accountId := labels["account_id"]
 	ls := model.LabelSet{
-<<<<<<< HEAD
-		model.LabelName("__aws_log_type"): model.LabelValue("s3_lb"),
-		model.LabelName("lb_name"):        model.LabelValue(labels["lb"]),
-		model.LabelName("lb_account_id"):  model.LabelValue(accountId),
-		model.LabelName("lb_aws_region"):  model.LabelValue(labels["region"]),
-=======
 		model.LabelName("__aws_log_type"):                                   model.LabelValue(parser.logTypeLabel),
 		model.LabelName(fmt.Sprintf("__aws_%s", parser.logTypeLabel)):       model.LabelValue(labels["src"]),
 		model.LabelName(fmt.Sprintf("__aws_%s_owner", parser.logTypeLabel)): model.LabelValue(labels[parser.ownerLabelKey]),
->>>>>>> 935aee77
+	}
+
+	accountID := labels["account_id"]
+	if labels["type"] == LB_LOG_TYPE {
+		ls[model.LabelName("lb_name")] = model.LabelValue(labels["src"])
+		ls[model.LabelName("lb_account_id")] = model.LabelValue(accountID)
+		ls[model.LabelName("lb_aws_region")] = model.LabelValue(labels["region"])
 	}
 
 	ls = applyLabels(ls)
 
-<<<<<<< HEAD
-	var lbTagLabels model.LabelSet
-
-=======
 	// extract the timestamp of the nested event and sends the rest as raw json
 	if labels["type"] == CLOUDTRAIL_LOG_TYPE {
 		records := make(chan Record)
@@ -326,60 +319,11 @@
 		return nil
 	}
 
+	var lbTagLabels model.LabelSet
+
 	var lineCount int
->>>>>>> 935aee77
 	for scanner.Scan() {
 		log_line := scanner.Text()
-<<<<<<< HEAD
-		timestampMatch := timestampRegex.FindStringSubmatch(log_line)
-		logLineMatch := loadBalancerLogLineRegex.FindStringSubmatch(log_line)
-
-		timestamp, err := time.Parse(time.RFC3339, timestampMatch[1])
-		if err != nil {
-			return err
-		}
-
-		if keepLog(accountId, logLineMatch) {
-			logLineLabelSet := model.LabelSet{
-				model.LabelName("lb_type"):                model.LabelValue(logLineMatch[typeIndex]),
-				model.LabelName("lb_elb_status_code"):     model.LabelValue(logLineMatch[elbStatusCodeIndex]),
-				model.LabelName("lb_target_status_code"):  model.LabelValue(logLineMatch[targetStatusCodeIndex]),
-				model.LabelName("lb_lambda_error_reason"): model.LabelValue(logLineMatch[lambdaErrorReasonIndex]),
-			}
-
-			lbARN := ""
-			if len(logLineMatch[elbIndex]) > 1 {
-				lbARN = arn.ARN{
-					Partition: "aws",
-					Service:   "elasticloadbalancing",
-					Region:    labels["region"],
-					AccountID: accountId,
-					Resource:  "loadbalancer/" + logLineMatch[elbIndex],
-				}.String()
-			}
-
-			if lbTagLabels == nil {
-				// We only need to do this one since all log lines in the same S3 object belong to the same load balancer.
-				lbTagLabels, err = applyLBResourceTags(ctx, lbTagsConf, labels["region"], lbARN)
-				if err != nil {
-					return err
-				}
-			}
-			logLineLabelSet = logLineLabelSet.Merge(lbTagLabels)
-
-			tgTagLabels, err := applyLBResourceTags(ctx, tgTagsConf, labels["region"], logLineMatch[targetGroupARNIndex])
-			if err != nil {
-				return err
-			}
-			logLineLabelSet = logLineLabelSet.Merge(tgTagLabels)
-
-			b.add(ctx, entry{ls.Merge(logLineLabelSet), logproto.Entry{
-				Line:      log_line,
-				Timestamp: timestamp,
-			}})
-		}
-		i++
-=======
 		lineCount++
 		if lineCount <= parser.skipHeaderCount {
 			continue
@@ -413,13 +357,58 @@
 			}
 		}
 
+		if labels["lb_type"] == LB_ALB_TYPE {
+			logLineMatch := loadBalancerLogLineRegex.FindStringSubmatch(log_line)
+			if keepLog(accountID, logLineMatch) {
+				logLineLabelSet := model.LabelSet{
+					model.LabelName("lb_type"):                model.LabelValue(logLineMatch[typeIndex]),
+					model.LabelName("lb_elb_status_code"):     model.LabelValue(logLineMatch[elbStatusCodeIndex]),
+					model.LabelName("lb_target_status_code"):  model.LabelValue(logLineMatch[targetStatusCodeIndex]),
+					model.LabelName("lb_lambda_error_reason"): model.LabelValue(logLineMatch[lambdaErrorReasonIndex]),
+				}
+
+				lbARN := ""
+				if len(logLineMatch[elbIndex]) > 1 {
+					lbARN = arn.ARN{
+						Partition: "aws",
+						Service:   "elasticloadbalancing",
+						Region:    labels["region"],
+						AccountID: accountID,
+						Resource:  "loadbalancer/" + logLineMatch[elbIndex],
+					}.String()
+				}
+
+				if lbTagLabels == nil {
+					// We only need to do this one since all log lines in the same S3 object belong to the same load balancer.
+					lbTagLabels, err = applyLBResourceTags(ctx, lbTagsConf, labels["region"], lbARN)
+					if err != nil {
+						return err
+					}
+				}
+				logLineLabelSet = logLineLabelSet.Merge(lbTagLabels)
+
+				tgTagLabels, err := applyLBResourceTags(ctx, tgTagsConf, labels["region"], logLineMatch[targetGroupARNIndex])
+				if err != nil {
+					return err
+				}
+				logLineLabelSet = logLineLabelSet.Merge(tgTagLabels)
+
+				if err := b.add(ctx, entry{ls.Merge(logLineLabelSet), logproto.Entry{
+					Line:      log_line,
+					Timestamp: timestamp,
+				}}); err != nil {
+					return err
+				}
+				return nil
+			}
+		}
+
 		if err := b.add(ctx, entry{ls, logproto.Entry{
 			Line:      log_line,
 			Timestamp: timestamp,
 		}}); err != nil {
 			return err
 		}
->>>>>>> 935aee77
 	}
 
 	return nil
@@ -480,7 +469,7 @@
 	return true
 }
 
-func getObjLabels(record events.S3EventRecord) (map[string]string, error) {
+func getLabels(record events.S3EventRecord) (map[string]string, error) {
 
 	labels := make(map[string]string)
 
@@ -507,22 +496,13 @@
 	return labels, nil
 }
 
-<<<<<<< HEAD
-func processS3Event(ctx context.Context, ev *events.S3Event) error {
-
-	fmt.Println("processing new S3Event")
-
-	batch, _ := newBatch(ctx)
-
-=======
 func processS3Event(ctx context.Context, ev *events.S3Event, pc Client, log *log.Logger) error {
 	batch, err := newBatch(ctx, pc)
 	if err != nil {
 		return err
 	}
->>>>>>> 935aee77
 	for _, record := range ev.Records {
-		labels, err := getObjLabels(record)
+		labels, err := getLabels(record)
 		if err != nil {
 			return err
 		}
